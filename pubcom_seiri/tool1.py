#!/usr/bin/env python3
"""
tool1: CSVデータのクラスタリングと結果のHTML出力

機能:
- CSVデータの改行は空白を入れずに結合
- CSVデータの末尾n件を分析対象（デフォルト10000件）
- クラスタリング結果のファイル出力
- 結果を見やすくHTML形式で表示
  - 2つの文字単位diffを取り可視化、共通部の多さをパーセント表示
  - クラスタ内の最も遠いデータとの比較を表示
  - 各データには元CSVでのIDを併記
"""

import argparse
import csv
import difflib
import json
import os
import numpy as np
import pandas as pd
from scipy.spatial.distance import cosine
from sentence_transformers import SentenceTransformer
from sklearn.cluster import AgglomerativeClustering
from typing import List, Dict, Tuple, Any, Optional
import jinja2


def select_column(row):
    "return (id, comment)"
    # aipubcom
    # comment = row[0]
    # id_val = int(row[1])

    # ene
    # comment = row[2]
    # id_val = int(row[0])

    # kokkosho
    id_val = int(row[0])  # 受付番号
    comment = row[1]  # 提出意見

    return (id_val, comment)


def parse_args():
    """コマンドライン引数をパースする"""
    parser = argparse.ArgumentParser(
        description="CSVデータのクラスタリングと結果のHTML出力"
    )
    parser.add_argument("--input", required=True, help="入力CSVファイルのパス")
    parser.add_argument("--output", required=True, help="出力ディレクトリのパス")
    parser.add_argument(
        "--limit",
        type=int,
        default=10000,
        help="分析対象とするCSVデータの末尾n件 (default: 10000)",
    )
    parser.add_argument(
        "--threshold",
        type=float,
        default=0.4,
        help="クラスタリングの距離閾値 (default: 0.4)",
    )
    parser.add_argument(
        "--model",
        default="sentence-transformers/paraphrase-multilingual-mpnet-base-v2",
        help="使用する埋め込みモデル名",
    )
    return parser.parse_args()


def load_data(csv_path: str) -> Tuple[List[str], List[int]]:
    """CSVからデータを単純に読み込む"""
    print(f"Loading data from {csv_path}...")
    comments = []
    ids = []

    # CSVフィールドサイズの制限を増やす
    csv.field_size_limit(1000000)  # 1MB まで許可

    with open(csv_path, "r", encoding="utf-8") as file:
        reader = csv.reader(file, delimiter=",")
        next(reader)  # ヘッダーをスキップ

        rows = list(reader)

        for i, row in enumerate(rows):
            if len(row) >= 1:  # コメント列があることを確認
                id_val, comment = select_column(row)
                # 改行を空白を入れずに結合
                comment = "".join(comment.splitlines())
                comments.append(comment)
                ids.append(id_val)

    print(f"Loaded {len(comments)} comments.")
    return comments, ids


def remove_duplicates(
    comments: List[str], ids: List[int]
) -> Tuple[List[str], List[int], Dict[str, List[int]], Dict[int, List[int]]]:
    """重複を検出して除去する"""
    print("Removing duplicates...")
    unique_comments = []
    unique_ids = []
    duplicate_map = {}  # コメント内容をキーに、IDのリストを値とする辞書
    id_mapping = {}  # インデックスをキーに、元のCSV IDのリストを値とする辞書
<<<<<<< HEAD

=======
>>>>>>> 1f0e3b77
    for i, comment in enumerate(comments):
        if comment in duplicate_map:
            duplicate_map[comment].append(ids[i])
        else:
            duplicate_map[comment] = [ids[i]]
            unique_comments.append(comment)
            unique_ids.append(ids[i])
            id_mapping[len(unique_comments) - 1] = [
                ids[i]
            ]  # 新しいインデックスに対応するIDを記録

    for i, comment in enumerate(unique_comments):
        id_mapping[i] = duplicate_map[comment]  # 元のCSV IDのリストを保存

    duplicates = {
        comment: id_list
        for comment, id_list in duplicate_map.items()
        if len(id_list) > 1
    }
    print(f"Found {len(duplicates)} duplicate comment types.")
    print(f"Reduced to {len(unique_comments)} unique comments.")
    return unique_comments, unique_ids, duplicates, id_mapping


def get_limited_data(
    comments: List[str],
    ids: List[int],
    id_mapping: Dict[int, List[int]] = None,
    limit: int = 10000,
) -> Tuple[List[str], List[int], Dict[int, List[int]]]:
    """除去済みのデータからN件を取得する"""
    print(f"Getting last {limit} comments...")
    if limit < len(comments):
        limited_comments = comments[-limit:]
        limited_ids = ids[-limit:]
        if id_mapping:
            limited_id_mapping = {}
            for i in range(len(limited_comments)):
                original_idx = len(comments) - limit + i
                limited_id_mapping[i] = id_mapping[original_idx]
        else:
            limited_id_mapping = None
    else:
        limited_comments = comments
        limited_ids = ids
        limited_id_mapping = id_mapping
    print(f"Selected {len(limited_comments)} comments for analysis.")
    return limited_comments, limited_ids, limited_id_mapping


def create_embeddings(comments: List[str], model_name: str) -> np.ndarray:
    """コメントの埋め込みベクトルを生成する"""
    print(f"Loading model: {model_name}...")
    model = SentenceTransformer(model_name)

    print("Creating embeddings...")
    embeddings = model.encode(comments)

    return embeddings


def perform_clustering(
    embeddings: np.ndarray, distance_threshold: float = 0.4
) -> Tuple[np.ndarray, Dict[str, List[int]], np.ndarray, np.ndarray]:
    """凝集クラスタリングを実行する"""
    print(
        f"Performing agglomerative clustering with distance_threshold={distance_threshold}..."
    )
    clustering = AgglomerativeClustering(
        n_clusters=None,
        distance_threshold=distance_threshold,
        metric="cosine",
        linkage="complete",
    )

    labels = clustering.fit_predict(embeddings)
    print(f"Found {len(set(labels))} clusters.")

    # クラスタごとにインデックスをグループ化
    clusters = {}
    for i, label in enumerate(labels):
        cluster_id = str(label)
        if cluster_id not in clusters:
            clusters[cluster_id] = []
        clusters[cluster_id].append(i)

    distances = np.array(clustering.distances_)
    children = np.array(clustering.children_)

    return labels, clusters, distances, children


def calculate_similarity_percentage(text1: str, text2: str) -> float:
    """2つのテキスト間の類似度をパーセンテージで計算する"""
    matcher = difflib.SequenceMatcher(None, text1, text2)
    return matcher.ratio() * 100


def generate_html_diff(text1: str, text2: str) -> str:
    """2つのテキスト間の差分をHTML形式で生成する"""
    d = difflib.Differ()
    diff = list(d.compare(text1, text2))

    html = []
    current_style = None
    current_content = []

    for line in diff:
        if line.startswith("  "):
            style = "common"
        elif line.startswith("- "):
            style = "removed"
        elif line.startswith("+ "):
            style = "added"
        else:
            continue

        content = line[2:]

        if style == current_style:
            current_content.append(content)
        else:
            if current_style is not None:
                html.append(
                    f'<span class="{current_style}">{"".join(current_content)}</span>'
                )
            current_style = style
            current_content = [content]

    if current_style is not None:
        html.append(f'<span class="{current_style}">{"".join(current_content)}</span>')

    return "".join(html)


def find_farthest_pair(
    cluster_indices: List[int], embeddings: np.ndarray
) -> Tuple[int, int, float]:
    """クラスタ内で最も遠いペアを見つける"""
    max_distance = -1.0  # floatに明示的に型指定
    farthest_pair = (-1, -1)

    for i in range(len(cluster_indices)):
        for j in range(i + 1, len(cluster_indices)):
            idx1 = cluster_indices[i]
            idx2 = cluster_indices[j]
            dist = cosine(embeddings[idx1], embeddings[idx2])
            if dist > max_distance:
                max_distance = dist
                farthest_pair = (idx1, idx2)

    return farthest_pair[0], farthest_pair[1], float(max_distance)


def extract_merge_info(
    children: np.ndarray,
    distances: np.ndarray,
    comments: List[str],
    embeddings: np.ndarray,
    max_merges: int = -1,
    id_mapping: Dict[int, List[int]] = None,  # id_mappingパラメータを追加
) -> List[Dict[str, Any]]:
    """クラスタ併合情報を抽出する"""
    if max_merges < 0:
        print("全ての併合過程を抽出中...")
        max_items = len(distances)
    else:
        print(f"近い順に併合される最初の{max_merges}件のクラスタ情報を抽出中...")
        max_items = min(max_merges, len(distances))
    merges = []

    cluster_contents = {}

    for i in range(len(comments)):
        cluster_contents[i] = [i]

    all_possible_ids = set()
    for child1, child2 in children:
        all_possible_ids.add(int(child1))
        all_possible_ids.add(int(child2))

    max_cluster_id = len(comments) + len(distances)

    for i in range(len(comments), max_cluster_id):
        if i not in cluster_contents:
            cluster_contents[i] = []
    for i in range(max_items):
        try:
            child1, child2 = children[i]
            distance = distances[i]
            child1 = int(child1)
            child2 = int(child2)

            if child1 < len(comments):
                text1 = comments[child1]
                id1 = child1
                text1_info = None
            else:
                if child1 not in cluster_contents:
                    cluster_contents[child1] = []
                cluster_indices = cluster_contents[child1]
                cluster_size = len(cluster_indices)

                if cluster_size >= 2:
                    try:
                        local_idx1, local_idx2, _ = find_farthest_pair(
                            range(len(cluster_indices)), embeddings[cluster_indices]
                        )
                    except Exception as e:
                        print(
                            f"警告: クラスタ {child1} の処理中にエラーが発生しました: {e}"
                        )
                        local_idx1 = 0
                    representative_idx = cluster_indices[local_idx1]
                    text1 = comments[representative_idx]
                    text1_info = {
                        "text_id": representative_idx,
                        "cluster_id": child1,
                        "cluster_size": cluster_size,
                    }
                else:
                    representative_idx = cluster_indices[0]
                    text1 = comments[representative_idx]
                    text1_info = {
                        "text_id": representative_idx,
                        "cluster_id": child1,
                        "cluster_size": cluster_size,
                    }
                id1 = child1

            if child2 < len(comments):
                text2 = comments[child2]
                id2 = child2
                text2_info = None
            else:
                if child2 not in cluster_contents:
                    cluster_contents[child2] = []
                cluster_indices = cluster_contents[child2]
                cluster_size = len(cluster_indices)

                if cluster_size >= 2:
                    try:
                        local_idx1, local_idx2, _ = find_farthest_pair(
                            range(len(cluster_indices)), embeddings[cluster_indices]
                        )
                    except Exception as e:
                        print(
                            f"警告: クラスタ {child2} の処理中にエラーが発生しました: {e}"
                        )
                        local_idx1 = 0
                    representative_idx = cluster_indices[local_idx1]
                    text2 = comments[representative_idx]
                    text2_info = {
                        "text_id": representative_idx,
                        "cluster_id": child2,
                        "cluster_size": cluster_size,
                    }
                else:
                    representative_idx = cluster_indices[0]
                    text2 = comments[representative_idx]
                    text2_info = {
                        "text_id": representative_idx,
                        "cluster_id": child2,
                        "cluster_size": cluster_size,
                    }
                id2 = child2
        except KeyError as e:
            print(f"警告: 併合 #{i} の処理中にKeyErrorが発生しました: {e}")
            continue
        except Exception as e:
            print(f"警告: 併合 #{i} の処理中にエラーが発生しました: {e}")
            continue

        merges.append(
            {
                "index": i,
                "id1": id1,
                "id2": id2,
                "text1": text1,
                "text2": text2,
                "text1_info": text1_info,
                "text2_info": text2_info,
                "distance": distance,
            }
        )

        new_cluster_id = len(comments) + i
        cluster_contents[new_cluster_id] = (
            cluster_contents[child1] + cluster_contents[child2]
        )

    return merges


def save_merge_info(
    merges: List[Dict[str, Any]], comments: List[str], output_dir: str
) -> None:
    """クラスタ併合情報をMarkdownファイルとして保存する"""
    print("クラスタ併合情報をMarkdownファイルとして保存中...")

    # 出力ディレクトリを作成
    os.makedirs(output_dir, exist_ok=True)

    with open(f"{output_dir}/cluster_merges.md", "w", encoding="utf-8") as f:
        f.write(f"# クラスタ併合情報（最初の{len(merges)}件）\n\n")
        for merge in merges:
            new_cluster_id = len(comments) + merge["index"]
            f.write(
                f"## 併合 #{merge['index'] + 1} （距離: {merge['distance']:.6f}）\n\n"
            )
            f.write(f"**作成されたクラスタID**: {new_cluster_id}\n\n")

            if merge["id1"] < len(comments):
                f.write(f"### テキスト1 (ID: {merge['id1']})\n\n")
                f.write(f"{merge['text1']}\n\n")
            else:
                text1_info = merge["text1_info"]
                f.write(
                    f"### テキスト{text1_info['text_id']}(ID: {text1_info['text_id']}) from クラスタ1 (ID: {merge['id1']}, サイズ{text1_info['cluster_size']})\n\n"
                )
                f.write(f"{merge['text1']}\n\n")

            if merge["id2"] < len(comments):
                f.write(f"### テキスト2 (ID: {merge['id2']})\n\n")
                f.write(f"{merge['text2']}\n\n")
            else:
                text2_info = merge["text2_info"]
                f.write(
                    f"### テキスト{text2_info['text_id']}(ID: {text2_info['text_id']}) from クラスタ2 (ID: {merge['id2']}, サイズ{text2_info['cluster_size']})\n\n"
                )
                f.write(f"{merge['text2']}\n\n")

            if merge["id1"] < len(comments) and merge["id2"] < len(comments):
                similarity = calculate_similarity_percentage(
                    merge["text1"], merge["text2"]
                )
                diff = generate_html_diff(merge["text1"], merge["text2"])
                f.write(f"### 類似度: {similarity:.2f}%\n\n")
                f.write(f"### 差分\n\n```html\n{diff}\n```\n\n")

            f.write("---\n\n")

        import pandas as pd

        df = pd.DataFrame(merges)
        # text1_info と text2_info は複雑なオブジェクトなのでCSVに保存する前に削除
        df_csv = df.copy()
        if "text1_info" in df_csv.columns:
            df_csv = df_csv.drop(columns=["text1_info", "text2_info"])
        df_csv.to_csv(f"{output_dir}/cluster_merges.csv", index=False, encoding="utf-8")


<<<<<<< HEAD
=======
def save_merge_distances_csv(merges: List[Dict[str, Any]], output_dir: str) -> None:
    """併合距離のみをCSVファイルとして保存する"""
    print("併合距離をCSVファイルとして保存中...")

    import pandas as pd

    distance_data = []
    for merge in merges:
        distance_data.append(
            {"merge_index": merge["index"], "distance": merge["distance"]}
        )

    df = pd.DataFrame(distance_data)
    df.to_csv(f"{output_dir}/merge_distances.csv", index=False, encoding="utf-8")
    print(f"併合距離を {output_dir}/merge_distances.csv に保存しました")


>>>>>>> 1f0e3b77
def build_display_id(id_value, id_mapping=None):
    """IDの表示形式を「<ID>他n件」の形式に変換する"""
    if not id_mapping or id_value not in id_mapping:
        return f"ID: {id_value}"

    ids = id_mapping[id_value]
    if len(ids) == 1:
        return f"ID: {ids[0]}"
    else:
        return f"ID: {ids[0]}他{len(ids) - 1}件"


def build_display_text1(merge, id_mapping, total_comments):
    """テキスト1の表示テキストを生成する"""
    if merge["id1"] < total_comments:
        return f"テキスト1 ({build_display_id(merge['id1'], id_mapping)})"
    else:
        tid = merge["text1_info"]["text_id"]
        return f"テキスト{tid}({build_display_id(tid, id_mapping)}) from クラスタ1 (ID: {merge['id1']}, サイズ{merge['text1_info']['cluster_size']})"


def build_display_text2(merge, id_mapping, total_comments):
    """テキスト2の表示テキストを生成する"""
    if merge["id2"] < total_comments:
        return f"テキスト2 ({build_display_id(merge['id2'], id_mapping)})"
    else:
        tid = merge["text2_info"]["text_id"]
        return f"テキスト{tid}({build_display_id(tid, id_mapping)}) from クラスタ2 (ID: {merge['id2']}, サイズ{merge['text2_info']['cluster_size']})"


def generate_html_report(
    clusters: Dict[str, List[int]],
    comments: List[str],
    ids: List[int],
    embeddings: np.ndarray,
    merges: List[Dict[str, Any]],
    output_dir: str,
    duplicates: Dict[str, List[int]] = None,
    id_mapping: Dict[int, List[int]] = None,
) -> None:
    """HTML形式のレポートを生成する"""
    print("Generating HTML report...")

    merge_similarities = []
    merge_diffs = []
    for merge in merges:
        similarity = calculate_similarity_percentage(merge["text1"], merge["text2"])
        diff = generate_html_diff(merge["text1"], merge["text2"])
        merge_similarities.append(similarity)
        merge_diffs.append(diff)

    # id_mappingの処理
    if id_mapping is None:
        id_mapping = {}

<<<<<<< HEAD
=======
    if duplicates:
        for comment, duplicate_ids in duplicates.items():
            for id_val in duplicate_ids:
                if id_val not in id_mapping:
                    id_mapping[id_val] = []
                id_mapping[id_val].extend(duplicate_ids)

    for merge in merges:
        merge["display_h3_1"] = build_display_text1(merge, id_mapping, len(comments))
        merge["display_h3_2"] = build_display_text2(merge, id_mapping, len(comments))

    # Jinja2テンプレートを読み込む
    template_path = os.path.join(
        os.path.dirname(__file__), "templates/clustering_report.html"
    )
    template_loader = jinja2.FileSystemLoader(os.path.dirname(template_path))
    template_env = jinja2.Environment(loader=template_loader)
    template = template_env.get_template(os.path.basename(template_path))

    # id_mappingの処理
    if id_mapping is None:
        id_mapping = {}

>>>>>>> 1f0e3b77
    if duplicates:
        for comment, duplicate_ids in duplicates.items():
            for id_val in duplicate_ids:
                if id_val not in id_mapping:
                    id_mapping[id_val] = []
                id_mapping[id_val].extend(duplicate_ids)

    for merge in merges:
        merge["display_h3_1"] = build_display_text1(merge, id_mapping, len(comments))
        merge["display_h3_2"] = build_display_text2(merge, id_mapping, len(comments))

    # Jinja2テンプレートを読み込む
    template_path = os.path.join(
        os.path.dirname(__file__), "templates/clustering_report.html"
    )
    template_loader = jinja2.FileSystemLoader(os.path.dirname(template_path))
    template_env = jinja2.Environment(loader=template_loader)
    template = template_env.get_template(os.path.basename(template_path))
    # クラスタサイズの分布を計算
    cluster_sizes = {}
    for indices in clusters.values():
        size = len(indices)
        if size not in cluster_sizes:
            cluster_sizes[size] = 0
        cluster_sizes[size] += 1

    # クラスタごとの結果を準備
    cluster_results = {}
    for cluster_id, indices in clusters.items():
        if len(indices) >= 2:
            idx1, idx2, max_distance = find_farthest_pair(indices, embeddings)
            similarity = calculate_similarity_percentage(comments[idx1], comments[idx2])
            diff = generate_html_diff(comments[idx1], comments[idx2])
        else:
            max_distance = 0
            similarity = 100
            diff = ""

        cluster_results[cluster_id] = {
            "indices": indices,
            "max_distance": max_distance,
            "similarity": similarity,
            "diff": diff,
        }

    ids_str = []
    sorted_duplicates = {}
    if duplicates:
        sorted_items = sorted(duplicates.items(), key=lambda x: len(x[1]), reverse=True)
        sorted_duplicates = dict(sorted_items)

        for comment, indices in sorted_duplicates.items():
            first_id = indices[0] if indices else ""
            if len(indices) > 1:
                ids_str.append(f"{first_id}他{len(indices) - 1}件")
            else:
                ids_str.append(str(first_id))
    # HTMLを生成
    html = template.render(
        clusters=clusters,
        total_comments=len(comments),
        cluster_sizes=cluster_sizes,
        cluster_results=cluster_results,
        comments=comments,
        ids=ids,
        merges=merges,
        merge_similarities=merge_similarities,
        merge_diffs=merge_diffs,
        duplicates=sorted_duplicates if duplicates else None,
        ids_str=ids_str,
        id_mapping=id_mapping,
    )

    # 出力ディレクトリを作成
    os.makedirs(output_dir, exist_ok=True)

    # HTMLファイルを保存
    with open(f"{output_dir}/clustering_report.html", "w", encoding="utf-8") as f:
        f.write(html)

    # クラスタリング結果をJSONとしても保存
    results = {
        "comments": comments,
        "ids": ids,
        "labels": [int(label) for label in list(map(str, clusters.keys()))],
        "clusters": clusters,
        "duplicates": duplicates if duplicates else {},
    }

    with open(f"{output_dir}/clusters.json", "w", encoding="utf-8") as f:
        json.dump(results, f, ensure_ascii=False, indent=2)


def main():
    args = parse_args()

    all_comments, all_ids = load_data(args.input)

    unique_comments, unique_ids, duplicates, id_mapping = remove_duplicates(
        all_comments, all_ids
    )
<<<<<<< HEAD

    comments, ids, id_mapping = get_limited_data(
        unique_comments, unique_ids, id_mapping, args.limit
    )
=======
>>>>>>> 1f0e3b77

    comments, ids, id_mapping = get_limited_data(
        unique_comments, unique_ids, id_mapping, args.limit
    )
    # 埋め込みベクトルを生成
    embeddings = create_embeddings(comments, args.model)

    # クラスタリングを実行
    labels, clusters, distances, children = perform_clustering(
        embeddings, args.threshold
    )

    merges = extract_merge_info(
        children,
        distances,
        comments,
        embeddings,
<<<<<<< HEAD
        max_merges=1000,
=======
        max_merges=-1,
>>>>>>> 1f0e3b77
        id_mapping=id_mapping,
    )
    save_merge_info(merges, comments, args.output)
    save_merge_distances_csv(merges, args.output)

    # HTMLレポートを生成
    generate_html_report(
        clusters, comments, ids, embeddings, merges, args.output, duplicates, id_mapping
    )
    print("Processing completed successfully!")
    print(f"Results saved to {args.output}")


if __name__ == "__main__":
    main()<|MERGE_RESOLUTION|>--- conflicted
+++ resolved
@@ -106,10 +106,7 @@
     unique_ids = []
     duplicate_map = {}  # コメント内容をキーに、IDのリストを値とする辞書
     id_mapping = {}  # インデックスをキーに、元のCSV IDのリストを値とする辞書
-<<<<<<< HEAD
-
-=======
->>>>>>> 1f0e3b77
+
     for i, comment in enumerate(comments):
         if comment in duplicate_map:
             duplicate_map[comment].append(ids[i])
@@ -462,8 +459,6 @@
         df_csv.to_csv(f"{output_dir}/cluster_merges.csv", index=False, encoding="utf-8")
 
 
-<<<<<<< HEAD
-=======
 def save_merge_distances_csv(merges: List[Dict[str, Any]], output_dir: str) -> None:
     """併合距離のみをCSVファイルとして保存する"""
     print("併合距離をCSVファイルとして保存中...")
@@ -481,7 +476,6 @@
     print(f"併合距離を {output_dir}/merge_distances.csv に保存しました")
 
 
->>>>>>> 1f0e3b77
 def build_display_id(id_value, id_mapping=None):
     """IDの表示形式を「<ID>他n件」の形式に変換する"""
     if not id_mapping or id_value not in id_mapping:
@@ -537,8 +531,6 @@
     if id_mapping is None:
         id_mapping = {}
 
-<<<<<<< HEAD
-=======
     if duplicates:
         for comment, duplicate_ids in duplicates.items():
             for id_val in duplicate_ids:
@@ -562,7 +554,6 @@
     if id_mapping is None:
         id_mapping = {}
 
->>>>>>> 1f0e3b77
     if duplicates:
         for comment, duplicate_ids in duplicates.items():
             for id_val in duplicate_ids:
@@ -664,13 +655,10 @@
     unique_comments, unique_ids, duplicates, id_mapping = remove_duplicates(
         all_comments, all_ids
     )
-<<<<<<< HEAD
 
     comments, ids, id_mapping = get_limited_data(
         unique_comments, unique_ids, id_mapping, args.limit
     )
-=======
->>>>>>> 1f0e3b77
 
     comments, ids, id_mapping = get_limited_data(
         unique_comments, unique_ids, id_mapping, args.limit
@@ -688,11 +676,7 @@
         distances,
         comments,
         embeddings,
-<<<<<<< HEAD
-        max_merges=1000,
-=======
         max_merges=-1,
->>>>>>> 1f0e3b77
         id_mapping=id_mapping,
     )
     save_merge_info(merges, comments, args.output)
